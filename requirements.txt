--- conflicted
+++ resolved
@@ -1,13 +1,8 @@
 cachetools >= 2.0.0
 librosa >= 0.7.0
 pandas >= 0.18.0
-<<<<<<< HEAD
-pyannote.core >= 3.2
-pyannote.database >= 2.4.1
-=======
-pyannote.core >= 3.0
-pyannote.database >= 2.4
->>>>>>> 82f7cf66
+pyannote.core >= 3.3
+pyannote.database >= 2.4.2
 pyannote.generators >= 2.0
 pyannote.metrics >= 2.2
 pyannote.pipeline >= 1.2
